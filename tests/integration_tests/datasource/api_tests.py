# Licensed to the Apache Software Foundation (ASF) under one
# or more contributor license agreements.  See the NOTICE file
# distributed with this work for additional information
# regarding copyright ownership.  The ASF licenses this file
# to you under the Apache License, Version 2.0 (the
# "License"); you may not use this file except in compliance
# with the License.  You may obtain a copy of the License at
#
#   http://www.apache.org/licenses/LICENSE-2.0
#
# Unless required by applicable law or agreed to in writing,
# software distributed under the License is distributed on an
# "AS IS" BASIS, WITHOUT WARRANTIES OR CONDITIONS OF ANY
# KIND, either express or implied.  See the License for the
# specific language governing permissions and limitations
# under the License.
<<<<<<< HEAD
import json
from unittest.mock import ANY, patch
=======
from unittest.mock import ANY, Mock, patch
>>>>>>> 643ee175

import pytest

from superset import db, security_manager
from superset.connectors.sqla.models import SqlaTable
from superset.daos.exceptions import DatasourceTypeNotSupportedError
from superset.utils import json
from tests.integration_tests.base_tests import SupersetTestCase
from tests.integration_tests.constants import ADMIN_USERNAME, GAMMA_USERNAME


class TestDatasourceApi(SupersetTestCase):
    def get_virtual_dataset(self):
        return (
            db.session.query(SqlaTable)
            .filter(SqlaTable.table_name == "virtual_dataset")
            .one()
        )

    @pytest.mark.usefixtures("app_context", "virtual_dataset")
    def test_get_column_values_ints(self):
        self.login(ADMIN_USERNAME)
        table = self.get_virtual_dataset()
        rv = self.client.get(f"api/v1/datasource/table/{table.id}/column/col1/values/")
        self.assertEqual(rv.status_code, 200)
        response = json.loads(rv.data.decode("utf-8"))
        for val in range(10):
            assert val in response["result"]

    @pytest.mark.usefixtures("app_context", "virtual_dataset")
    def test_get_column_values_strs(self):
        self.login(ADMIN_USERNAME)
        table = self.get_virtual_dataset()
        rv = self.client.get(f"api/v1/datasource/table/{table.id}/column/col2/values/")
        self.assertEqual(rv.status_code, 200)
        response = json.loads(rv.data.decode("utf-8"))
        for val in ["a", "b", "c", "d", "e", "f", "g", "h", "i", "j"]:
            assert val in response["result"]

    @pytest.mark.usefixtures("app_context", "virtual_dataset")
    def test_get_column_values_floats(self):
        self.login(ADMIN_USERNAME)
        table = self.get_virtual_dataset()
        rv = self.client.get(f"api/v1/datasource/table/{table.id}/column/col3/values/")
        self.assertEqual(rv.status_code, 200)
        response = json.loads(rv.data.decode("utf-8"))
        for val in [1.0, 1.1, 1.2, 1.3, 1.4, 1.5, 1.6, 1.7, 1.8, 1.9]:
            assert val in response["result"]

    @pytest.mark.usefixtures("app_context", "virtual_dataset")
    def test_get_column_values_nulls(self):
        self.login(ADMIN_USERNAME)
        table = self.get_virtual_dataset()
        rv = self.client.get(f"api/v1/datasource/table/{table.id}/column/col4/values/")
        self.assertEqual(rv.status_code, 200)
        response = json.loads(rv.data.decode("utf-8"))
        self.assertEqual(response["result"], [None])

    @pytest.mark.usefixtures("app_context", "virtual_dataset")
    def test_get_column_values_integers_with_nulls(self):
        self.login(ADMIN_USERNAME)
        table = self.get_virtual_dataset()
        rv = self.client.get(f"api/v1/datasource/table/{table.id}/column/col6/values/")
        self.assertEqual(rv.status_code, 200)
        response = json.loads(rv.data.decode("utf-8"))
        for val in [1, None, 3, 4, 5, 6, 7, 8, 9, 10]:
            assert val in response["result"]

    @pytest.mark.usefixtures("app_context", "virtual_dataset")
    def test_get_column_values_invalid_datasource_type(self):
        self.login(ADMIN_USERNAME)
        table = self.get_virtual_dataset()
        rv = self.client.get(
            f"api/v1/datasource/not_table/{table.id}/column/col1/values/"
        )
        self.assertEqual(rv.status_code, 400)
        response = json.loads(rv.data.decode("utf-8"))
        self.assertEqual(response["message"], "Invalid datasource type: not_table")

    @patch("superset.datasource.api.DatasourceDAO.get_datasource")
    def test_get_column_values_datasource_type_not_supported(self, get_datasource_mock):
        get_datasource_mock.side_effect = DatasourceTypeNotSupportedError
        self.login(ADMIN_USERNAME)
        rv = self.client.get("api/v1/datasource/table/1/column/col1/values/")
        self.assertEqual(rv.status_code, 400)
        response = json.loads(rv.data.decode("utf-8"))
        self.assertEqual(
            response["message"], "DAO datasource query source type is not supported"
        )

    def test_get_column_values_datasource_not_found(self):
        self.login(ADMIN_USERNAME)
        rv = self.client.get("api/v1/datasource/table/999/column/col1/values/")
        self.assertEqual(rv.status_code, 404)
        response = json.loads(rv.data.decode("utf-8"))
        self.assertEqual(response["message"], "Datasource does not exist")

    @pytest.mark.usefixtures("app_context", "virtual_dataset")
    def test_get_column_values_no_datasource_access(self):
        # Allow gamma user to use this endpoint, but does not have datasource access
        perm = security_manager.find_permission_view_menu(
            "can_get_column_values", "Datasource"
        )
        gamma_role = security_manager.find_role("Gamma")
        security_manager.add_permission_role(gamma_role, perm)

        self.login(GAMMA_USERNAME)
        table = self.get_virtual_dataset()
        rv = self.client.get(f"api/v1/datasource/table/{table.id}/column/col1/values/")
        self.assertEqual(rv.status_code, 403)
        response = json.loads(rv.data.decode("utf-8"))
        self.assertEqual(
            response["message"],
            "This endpoint requires the datasource virtual_dataset, "
            "database or `all_datasource_access` permission",
        )

    @pytest.mark.usefixtures("app_context", "virtual_dataset")
    @patch("superset.models.helpers.ExploreMixin.values_for_column")
    def test_get_column_values_normalize_columns_enabled(self, values_for_column_mock):
        self.login(ADMIN_USERNAME)
        table = self.get_virtual_dataset()
        table.normalize_columns = True
        self.client.get(f"api/v1/datasource/table/{table.id}/column/col2/values/")  # noqa: F841
        values_for_column_mock.assert_called_with(
            column_name="col2",
            limit=10000,
            denormalize_column=False,
        )

    @pytest.mark.usefixtures("app_context", "virtual_dataset")
    @patch("superset.db_engine_specs.base.BaseEngineSpec.denormalize_name")
    def test_get_column_values_not_denormalize_column(self, denormalize_name_mock):
        self.login(ADMIN_USERNAME)
        table = self.get_virtual_dataset()
        table.normalize_columns = True
        self.client.get(f"api/v1/datasource/table/{table.id}/column/col2/values/")  # noqa: F841
        denormalize_name_mock.assert_not_called()

    @pytest.mark.usefixtures("app_context", "virtual_dataset")
    @patch("superset.models.helpers.ExploreMixin.values_for_column")
    def test_get_column_values_normalize_columns_disabled(self, values_for_column_mock):
        self.login(ADMIN_USERNAME)
        table = self.get_virtual_dataset()
        table.normalize_columns = False
        self.client.get(f"api/v1/datasource/table/{table.id}/column/col2/values/")  # noqa: F841
        values_for_column_mock.assert_called_with(
            column_name="col2",
            limit=10000,
            denormalize_column=True,
        )

    @pytest.mark.usefixtures("app_context", "virtual_dataset")
    @patch("superset.db_engine_specs.base.BaseEngineSpec.denormalize_name")
    def test_get_column_values_denormalize_column(self, denormalize_name_mock):
        self.login(ADMIN_USERNAME)
        table = self.get_virtual_dataset()
        table.normalize_columns = False
        self.client.get(f"api/v1/datasource/table/{table.id}/column/col2/values/")  # noqa: F841
        denormalize_name_mock.assert_called_with(ANY, "col2")<|MERGE_RESOLUTION|>--- conflicted
+++ resolved
@@ -14,12 +14,8 @@
 # KIND, either express or implied.  See the License for the
 # specific language governing permissions and limitations
 # under the License.
-<<<<<<< HEAD
-import json
+
 from unittest.mock import ANY, patch
-=======
-from unittest.mock import ANY, Mock, patch
->>>>>>> 643ee175
 
 import pytest
 
